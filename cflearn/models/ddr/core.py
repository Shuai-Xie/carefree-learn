--- conflicted
+++ resolved
@@ -2,15 +2,11 @@
 
 import torch.nn as nn
 
-<<<<<<< HEAD
-from typing import Dict
-=======
 from torch import Tensor
 from typing import Any
 from typing import Dict
 from typing import List
 from typing import Union
->>>>>>> d6dedd18
 from typing import Callable
 from typing import Optional
 from cftool.misc import context_error_handler
@@ -184,35 +180,10 @@
         self.block_parameters: List[nn.Parameter] = []
         self.blocks = nn.ModuleList()
         for _ in range(num_blocks):
-<<<<<<< HEAD
-            if transition_builder is None:
-                transition = None
-            else:
-                transition = transition_builder(latent_dim)
-            block = InvertibleBlock(
-                latent_dim,
-                transition=transition,
-            )
-=======
             block = InvertibleBlock(latent_dim, transition_builder=transition_builder)
             self.block_parameters.extend(block.parameters())
->>>>>>> d6dedd18
             self.blocks.append(block)
 
-<<<<<<< HEAD
-    def get_latent(self, x_batch: torch.Tensor) -> torch.Tensor:
-        return x_batch if self.to_latent is None else self.to_latent(x_batch)
-
-    def forward(
-        self,
-        latent: torch.Tensor,
-        *,
-        q_batch: Optional[torch.Tensor] = None,
-        y_batch: Optional[torch.Tensor] = None,
-        do_inverse: bool = False,
-        median: bool = False,
-    ) -> Dict[str, Optional[torch.Tensor]]:
-=======
     @property
     def q_fn(self) -> Callable[[Tensor], Tensor]:
         return lambda q: 2.0 * q - 1.0
@@ -303,7 +274,6 @@
         do_inverse: bool = False,
         median: bool = False,
     ) -> Dict[str, Optional[Tensor]]:
->>>>>>> d6dedd18
         # prepare q_latent
         if q_batch is None and median:
             if q_batch is not None:
@@ -325,16 +295,6 @@
             assert q1 is not None and q2 is not None
             for block in self.blocks:
                 q1, q2 = block(q1, q2)
-<<<<<<< HEAD
-            q_final = torch.cat([q1, q2], dim=1)
-            y = self.y_invertible.inverse(q_final - latent)
-            if do_inverse:
-                q_inverse = self.forward(
-                    latent,
-                    y_batch=y,
-                    do_inverse=False,
-                )["q"]
-=======
             y_pack = self.y_invertible.inverse((q1, q2), net)
             y_results = self._merge_q_outputs(y_pack, q_batch, median)
             if do_inverse and self.fetch_cdf:
@@ -360,7 +320,6 @@
             y_batch = self.y_fn(y_batch)
             y1, y2 = self.y_invertible(y_batch, net)
             y1, y2 = y1.net, y2.net
->>>>>>> d6dedd18
         # simulate cdf
         y_inverse_res = None
         if y_batch is None:
@@ -368,22 +327,6 @@
         else:
             for i in range(self.num_blocks):
                 y1, y2 = self.blocks[self.num_blocks - i - 1].inverse(y1, y2)
-<<<<<<< HEAD
-            y_final = torch.cat([y1, y2], dim=1)
-            q = self.q_invertible.inverse(y_final - latent)
-            if do_inverse:
-                y_inverse = self.forward(
-                    latent,
-                    q_batch=q,
-                    do_inverse=False,
-                )["y"]
-        return {
-            "q": q,
-            "y": y,
-            "q_inverse": q_inverse,
-            "y_inverse": y_inverse,
-        }
-=======
             q_logit = self.q_invertible.inverse((y1, y2), net).net
             q = self.q_inv_fn(q_logit)
             if do_inverse and self.fetch_q:
@@ -407,7 +350,6 @@
         if self.fetch_cdf:
             results.update(self._y_results(net, y_batch, do_inverse))
         return results
->>>>>>> d6dedd18
 
 
 __all__ = ["DDRCore"]